/*
 * Copyright (c) 2015, Georgia Tech Research Corporation
 * All rights reserved.
 *
 * Author(s): Michael X. Grey <mxgrey@gatech.edu>
 *
 * This file is provided under the following "BSD-style" License:
 *   Redistribution and use in source and binary forms, with or
 *   without modification, are permitted provided that the following
 *   conditions are met:
 *   * Redistributions of source code must retain the above copyright
 *     notice, this list of conditions and the following disclaimer.
 *   * Redistributions in binary form must reproduce the above
 *     copyright notice, this list of conditions and the following
 *     disclaimer in the documentation and/or other materials provided
 *     with the distribution.
 *   THIS SOFTWARE IS PROVIDED BY THE COPYRIGHT HOLDERS AND
 *   CONTRIBUTORS "AS IS" AND ANY EXPRESS OR IMPLIED WARRANTIES,
 *   INCLUDING, BUT NOT LIMITED TO, THE IMPLIED WARRANTIES OF
 *   MERCHANTABILITY AND FITNESS FOR A PARTICULAR PURPOSE ARE
 *   DISCLAIMED. IN NO EVENT SHALL THE COPYRIGHT HOLDER OR
 *   CONTRIBUTORS BE LIABLE FOR ANY DIRECT, INDIRECT, INCIDENTAL,
 *   SPECIAL, EXEMPLARY, OR CONSEQUENTIAL DAMAGES (INCLUDING, BUT NOT
 *   LIMITED TO, PROCUREMENT OF SUBSTITUTE GOODS OR SERVICES; LOSS OF
 *   USE, DATA, OR PROFITS; OR BUSINESS INTERRUPTION) HOWEVER CAUSED
 *   AND ON ANY THEORY OF LIABILITY, WHETHER IN CONTRACT, STRICT
 *   LIABILITY, OR TORT (INCLUDING NEGLIGENCE OR OTHERWISE) ARISING IN
 *   ANY WAY OUT OF THE USE OF THIS SOFTWARE, EVEN IF ADVISED OF THE
 *   POSSIBILITY OF SUCH DAMAGE.
 */

#include <iostream>
#include <fstream>

#include <dart/dart.h>
#include <osgDart/osgDart.h>
#include <yaml-cpp/yaml.h>

#include <HuboPath/Operator.hpp>

#include <Eigen/QR>
#include <array>

#include <osg/Timer>

using namespace dart::dynamics;
using namespace dart::optimizer;

class HuboLegIK : public InverseKinematics::Analytical
{
public:

  /// baseLink should be Body_LHY or Body_RHY
  HuboLegIK(InverseKinematics* _ik, const std::string& baseLinkName)
    : Analytical(_ik, "HuboLegIK_"+baseLinkName),
      configured(false),
      mBaseLinkName(baseLinkName)
  {
    // Do nothing
  }

  std::unique_ptr<GradientMethod> clone(InverseKinematics* _newIK) const override
  {
    return std::unique_ptr<GradientMethod>(new HuboLegIK(_newIK, mBaseLinkName));
  }

  const std::vector<Solution>& computeSolutions(
      const Eigen::Isometry3d& _desiredBodyTf) override
  {
    mSolutions.clear();
    mSolutions.reserve(8);

    if(!configured)
    {
      configure();

      if(!configured)
      {
        dtwarn << "[HuboLegIK::computeSolutions] This analytical IK was not able "
              << "to configure properly, so it will not be able to compute "
              << "solutions\n";
        return mSolutions;
      }
    }

    const BodyNodePtr& base = mBaseLink.lock();
    if(nullptr == base)
    {
      dterr << "[HuboLegIK::computeSolutions] Attempting to perform IK on a "
            << "limb that no longer exists!\n";
      assert(false);
      return mSolutions;
    }

    double nx, ny, sx, sy, ax, ay, az, px, py, pz;
    double q1, q2, q3, q4, q5, q6;
    double S2, S4, S6;
    double C2, C4, C5, C6;
    double C45, psi, q345;
    std::complex<double> radical;
    std::complex<double> sqrt_radical;
    Eigen::Isometry3d B, Binv;

    Eigen::Vector6d testQ;

    B = (base->getParentBodyNode()->getWorldTransform() * waist).inverse()
        * _desiredBodyTf * footTfInv;
    Binv = B.inverse();

    nx = Binv(0,0); sx = Binv(0,1); ax = Binv(0,2); px = Binv(0,3);
    ny = Binv(1,0); sy = Binv(1,1); ay = Binv(1,2); py = Binv(1,3);
                                    az = Binv(2,2); pz = Binv(2,3);

    for(size_t i=0; i < 8; ++i)
    {
      bool isValid = true;

      C4 = ((px+L6)*(px+L6) - L4*L4 - L5*L5 + py*py + pz*pz)/(2*L4*L5);
      radical = 1-C4*C4;
      sqrt_radical = std::sqrt(radical);
      if(sqrt_radical.imag() != 0)
          isValid = false;
      q4 = atan2(alternatives(i,0)*sqrt_radical.real(), C4);

      S4 = sin(q4);
      psi = atan2(S4*L4, C4*L4+L5);
      radical = (px+L6)*(px+L6) + py*py;
      sqrt_radical = std::sqrt(radical);
      if(sqrt_radical.imag() != 0)
          isValid = false;

      q5 = dart::math::wrapToPi(atan2(-pz, alternatives(i,1)*sqrt_radical.real())-psi);

      q6 = atan2(py, -(px+L6));
      C45 = cos(q4+q5);
      C5 = cos(q5);
      if( C45*L4 + C5*L5 < 0 )
          q6 = dart::math::wrapToPi(q6+M_PI);

      S6 = sin(q6);
      C6 = cos(q6);

      S2 = C6*ay + S6*ax;
      radical = 1-S2*S2;
      sqrt_radical = std::sqrt(radical);
      if(sqrt_radical.imag() != 0)
          isValid = false;
      q2 = atan2(S2, alternatives(i,2)*sqrt_radical.real());

      q1 = atan2(C6*sy + S6*sx, C6*ny + S6*nx);
      C2 = cos(q2);
      if( C2 < 0 )
          q1 = dart::math::wrapToPi(q1+M_PI);

      q345 = atan2(-az/C2, -(C6*ax - S6*ay)/C2);
      q3 = dart::math::wrapToPi(q345 - q4 - q5);

      testQ[0]=q1; testQ[1]=q2; testQ[2]=q3; testQ[3]=q4; testQ[4]=q5; testQ[5]=q6;

      for(int k=0; k<testQ.size(); ++k)
          if( fabs(testQ[k]) < zeroSize )
              testQ[k] = 0;

      int validity = isValid? VALID : OUT_OF_REACH;
      mSolutions.push_back(Solution(testQ, validity));
    }

    checkSolutionJointLimits();

    return mSolutions;
  }

  const std::vector<size_t>& getDofs() const override
  {
    if(!configured)
      configure();

    return mDofs;
  }

  const double zeroSize = 1e-8;

protected:

  void configure() const
  {
    configured = false;

    mBaseLink = mIK->getNode()->getSkeleton()->getBodyNode(mBaseLinkName);

    BodyNode* base = mBaseLink.lock();
    if(nullptr == base)
    {
      dterr << "[HuboLegIK::configure] base link is a nullptr\n";
      assert(false);
      return;
    }

    const SkeletonPtr& skel = mIK->getNode()->getSkeleton();
    BodyNode* pelvis = skel->getBodyNode("Body_TSY");
    if(nullptr == pelvis)
    {
      dterr << "[HuboLegIK::configure] Could not find Hubo's pelvis "
            << "(Body_TSY)\n";
      assert(false);
      return;
    }

    Eigen::Vector6d saved_q;

    DegreeOfFreedom* dofs[6];
    BodyNode* bn = base;
    for(size_t i=0; i < 6; ++i)
    {
      Joint* joint = bn->getParentJoint();
      if(joint->getNumDofs() != 1)
      {
        dterr << "[HuboLegIK::configure] Invalid number of DOFs ("
              << joint->getNumDofs() << ") in the Joint [" << joint->getName()
              << "]\n";
        assert(false);
        return;
      }

      dofs[i] = joint->getDof(0);
      saved_q[i] = dofs[i]->getPosition();
      dofs[i]->setPosition(0.0);

      if(bn->getNumChildBodyNodes() > 0)
        bn = bn->getChildBodyNode(0);
    }

    // Thigh length
    L4 = std::abs(dofs[3]->getChildBodyNode()->
        getRelativeTransform().translation()[2]);

    // Calf length
    L5 = std::abs(dofs[4]->getChildBodyNode()->
        getRelativeTransform().translation()[2]);

    // This offset will be taken care of with footTfInv
    L6 = 0.0;

    hipRotation = Eigen::Isometry3d::Identity();
    hipRotation.rotate(Eigen::AngleAxisd(90*M_PI/180.0,
                                         Eigen::Vector3d::UnitZ()));

    waist = dofs[2]->getChildBodyNode()->getTransform(
              dofs[0]->getParentBodyNode()) * hipRotation;

    footTfInv = Eigen::Isometry3d::Identity();
    footTfInv.rotate(Eigen::AngleAxisd(-90*M_PI/180.0,
                                       Eigen::Vector3d::UnitY()));
    footTfInv = footTfInv * mIK->getNode()->getTransform(dofs[5]->getChildBodyNode());
    footTfInv = footTfInv.inverse();

    alternatives <<
         1,  1,  1,
         1,  1, -1,
         1, -1,  1,
         1, -1, -1,
        -1,  1,  1,
        -1,  1, -1,
        -1, -1,  1,
        -1, -1, -1;

    for(size_t i=0; i < 6; ++i)
    {
      dofs[i]->setPosition(saved_q[i]);
      mDofs.push_back(dofs[i]->getIndexInSkeleton());
    }

    configured = true;
  }

  mutable double L4, L5, L6;
  mutable Eigen::Isometry3d waist;
  mutable Eigen::Isometry3d hipRotation;
  mutable Eigen::Isometry3d footTfInv;
  mutable Eigen::Matrix<int, 8, 3> alternatives;

  mutable std::vector<size_t> mDofs;

  mutable bool configured;

  std::string mBaseLinkName;

  mutable WeakBodyNodePtr mBaseLink;

};

size_t factorial(size_t m)
{
  size_t result = 1u;
  for(size_t i=2; i <= m; ++i)
    result *= i;
  return result;
}

double computeBezier(double tau, const Eigen::VectorXd& alpha, double M = 4)
{
  if(alpha.size() != M+1)
    std::cerr << "Invalid number of alphas: " << alpha.size() << std::endl;
  assert(alpha.size() == M+1);
  double result = 0.0;
  for(size_t k = 0; k <= M; ++k)
  {
    result += alpha[k] * factorial(M) / (factorial(k) * factorial(M-k))
        * pow(tau, k) * pow(1-tau, M-k);
  }

  return result;
}

class BezierDependentFunc
{
public:

  virtual void setTau(double tau)
  {
    mTau = tau;
  }

protected:

  double mTau;
};

typedef std::shared_ptr<BezierDependentFunc> BezierFuncPtr;
typedef std::vector<BezierFuncPtr> BezierFuncArray;

struct Term
{
  Term(size_t _index = INVALID_INDEX, double _coeff = 0.0)
    : index(_index), coeff(_coeff) { }

  size_t index;
  double coeff;
};

class LinearCombo : public Function,
                    public BezierDependentFunc
{
public:

  LinearCombo(const std::vector<Term>& terms,
              const Eigen::VectorXd& alphas)
    : mTerms(terms), mAlphas(alphas)
  {
    assert(mAlphas.size() == 5);
  }

  double computeCost(const Eigen::VectorXd& _x)
  {
    double cost = 0;
    for(const Term& term : mTerms)
      cost += term.coeff * _x[term.index];

    cost -= computeBezier(mTau, mAlphas);
    return cost;
  }

  double eval(const Eigen::VectorXd& _x) override final
  {
    const double cost = computeCost(_x);
    return cost*cost;
  }

  void evalGradient(const Eigen::VectorXd& _x,
                    Eigen::Map<Eigen::VectorXd> _grad) override final
  {
    _grad.setZero();
    const double cost = computeCost(_x);
    for(const Term& term : mTerms)
      _grad[term.index] = 2 * term.coeff * cost;
  }

protected:

  std::vector<Term> mTerms;

  Eigen::VectorXd mAlphas;
};

template <int eqns, int dofs>
class LinearComboSystem : public Function,
                          public BezierDependentFunc
{
public:

  LinearComboSystem()
  {
    A.setZero();
  }

  void recomputeNullspace()
  {
    dart::math::computeNullSpace(A, NS);
    if(NS.rows() > 0 && NS.cols() > 0)
      Anull = NS*NS.transpose();
    else
      Anull.resize(0,0);
  }

  void setEqn(size_t row,
              const std::vector<Term>& terms,
              const Eigen::VectorXd& alphas)
  {
    assert(row < eqns);

    for(size_t i=0; i < terms.size(); ++i)
    {
      A(row, terms[i].index) = terms[i].coeff;
    }

    mAlphas[row] = alphas;

    recomputeNullspace();
  }

  void setTauSatisfaction(const std::vector<Term>& terms,
                          double p_plus_, double p_minus_)
  {
    p_plus = p_plus_;
    p_minus = p_minus_;

    for(size_t i=0; i < terms.size(); ++i)
    {
      A(0, terms[i].index) = terms[i].coeff;
    }

    recomputeNullspace();
  }

  void setTau(double tau) override
  {
    mTau = tau;

    computeX();
  }

  void computeX()
  {
//    std::cout << "computing x" << std::endl;
    b[0] = p_plus + mTau*(p_minus - p_plus);

    for(int i=1; i < eqns; ++i)
    {
      b[i] = computeBezier(mTau, mAlphas[i]);
    }

    x = A.colPivHouseholderQr().solve(b);
  }

  double eval(const Eigen::VectorXd& _x) override final
  {
    Eigen::Map<Eigen::VectorXd> dxmap(dx.data(), dofs);
    evalGradient(_x, dxmap);
    return dxmap.norm();
  }

  void evalGradient(const Eigen::VectorXd& _x,
                    Eigen::Map<Eigen::VectorXd> _grad) override final
  {
    _grad = _x - x;
    if(Anull.cols() > 0 && Anull.rows() > 0)
      _grad -= Anull*_grad;
  }

protected:

  Eigen::Matrix<double, eqns, dofs> A;
  Eigen::Matrix<double, eqns, 1> b;
  Eigen::Matrix<double, dofs, 1> x;
  Eigen::Matrix<double, dofs, 1> dx;

  double p_plus;
  double p_minus;

  Eigen::Matrix<double, dofs, Eigen::Dynamic> NS;
  Eigen::MatrixXd Anull;

  std::array<Eigen::VectorXd, eqns> mAlphas;
};

class Holonomic : public Function
{
public:

  Holonomic(BodyNode* node)
    : bn(node)
  {
    skel = bn->getSkeleton();
    mBnTf = Eigen::Isometry3d::Identity();
  }

  void setTargetTransform(const Eigen::Isometry3d& tf)
  {
    mBnTf = tf;
  }

  double eval(const Eigen::VectorXd& _x) override final
  {
    skel->setPositions(_x);
    const Eigen::Isometry3d& currentBnTf = bn->getWorldTransform();
    const Eigen::Isometry3d& currentRootTf = skel->getBodyNode(0)->getWorldTransform();

    const Eigen::Isometry3d& deltaTf = mBnTf * currentBnTf.inverse();
    const Eigen::Isometry3d& newRootTf = deltaTf * currentRootTf;

    const Eigen::Vector6d& newRootPos = FreeJoint::convertToPositions(newRootTf);
    rootGrad = _x.head<6>() - newRootPos;

    return rootGrad.norm();
  }

  void evalGradient(const Eigen::VectorXd& /*_x*/,
                    Eigen::Map<Eigen::VectorXd> _grad) override final
  {
    // Note: This function relies on the fact that GradientDescentSolver calls
    // eval() before it calls evalGradient()
    _grad.head<6>() = rootGrad;
  }

protected:

  SkeletonPtr skel;

  BodyNode* bn;

  Eigen::Isometry3d mBnTf;

  Eigen::Vector6d rootGrad;
};

class SatisfyTau : public Function,
                   public BezierDependentFunc
{
public:

  SatisfyTau(const std::vector<Term>& p_terms_,
             double p_plus_, double p_minus_)

    : p_terms(p_terms_),
      p_plus(p_plus_),
      p_minus(p_minus_)
  {
    // Do nothing
  }

  double computeP(const Eigen::VectorXd& _x)
  {
    double p = 0;
    for(const Term& term : p_terms)
      p += term.coeff * _x[term.index];

    return p;
  }

  double computeCost(const Eigen::VectorXd& _x)
  {
    double p = computeP(_x);
    return (p - p_plus) - mTau*(p_minus - p_plus);
  }

  double eval(const Eigen::VectorXd& _x) override final
  {
    double cost = computeCost(_x);
    return cost*cost;
  }

  void evalGradient(const Eigen::VectorXd& _x,
                    Eigen::Map<Eigen::VectorXd> _grad) override final
  {
    _grad.setZero();
    const double cost = computeCost(_x);
    for(const Term& term : p_terms)
      _grad[term.index] = 2 * term.coeff * cost;
  }

protected:

  std::vector<Term> p_terms;

  double p_plus;
  double p_minus;
};

class EndEffectorConstraint : public Function,
                              public BezierDependentFunc
{
public:

  /// alphas should have six entries, one corresponding to each component of the
  /// EndEffector pose. Unused alphas can be set to all zeros.
  EndEffectorConstraint(JacobianNode* node,
                        const std::vector<Eigen::VectorXd>& alphas)
    : mAlphaArray(alphas)
  {
    for(size_t i=0; i < mAlphaArray.size(); ++i)
    {
      if(mAlphaArray[i].size() != 5)
        std::cerr << "EndEffectorConstraint: Invalid alpha size for index "
                  << i << ": " << mAlphaArray[i].size() << std::endl;
      assert(mAlphaArray[i].size() == 5);
    }

    mIK = InverseKinematics::create(node);

    if(node->getName() == "Body_LAR")
    {
      mIK->setGradientMethod<HuboLegIK>("Body_LHY");
    }
    else if(node->getName() == "Body_RAR")
    {
      mIK->setGradientMethod<HuboLegIK>("Body_RHY");
    }
    else
    {
      dterr << "[EndEffectorConstraint::constructor] Unsupported node: "
            << node->getName() << "\n";
      assert(false);
    }

    const SkeletonPtr& skel = node->getSkeleton();

    std::vector<size_t> indices;
    indices.reserve(skel->getNumDofs());
    for(size_t i=0; i < skel->getNumDofs(); ++i)
      indices.push_back(i);

    mIK->setDofs(indices);
  }

  double eval(const Eigen::VectorXd& _x) override final
  {
    Eigen::Vector6d screw;
    for(size_t i=0; i < 6; ++i)
      screw[i] = computeBezier(mTau, mAlphaArray[i]);

    Eigen::Isometry3d tf(Eigen::Isometry3d::Identity());
    // TODO: Find out how to convert the screw into an Isometry3d

    mIK->getTarget()->setTransform(tf);

    const Eigen::Vector6d& error = mIK->getErrorMethod().evalError(_x);
    return error.norm();
  }

  void evalGradient(const Eigen::VectorXd& _x,
                    Eigen::Map<Eigen::VectorXd> _grad) override final
  {
    mIK->getGradientMethod().evalGradient(_x, _grad);
//    std::cout << "hip grad:   " << _grad[mIK->getNode()->getSkeleton()->getDof("LHP")->getIndexInSkeleton()] << "\n"
//              << "knee grad:  " << _grad[mIK->getNode()->getSkeleton()->getDof("LKP")->getIndexInSkeleton()] << "\n"
//              << "ankle grad: " << _grad[mIK->getNode()->getSkeleton()->getDof("LAP")->getIndexInSkeleton()] << "\n"
//              << std::endl;
//    std::cout << "grad: " << _grad.transpose() << std::endl;

//    for(size_t i=0; i < _grad.size(); ++i)
//    {
//      if(_grad[i] != 0.0)
//        std::cout << "(" << i << ")" << mIK->getNode()->getSkeleton()->getDof(i)->getName() << " " << _grad[i] << " | ";
//    }
//    std::cout << std::endl;
  }

  InverseKinematicsPtr mIK;

protected:

  std::vector<Eigen::VectorXd> mAlphaArray;

};

void build_alphas(std::vector<double>& /*alphas*/)
{
  // Terminate template recursion
}

template <typename ... Args>
void build_alphas(std::vector<double>& alphas, double nextAlpha, Args... args)
{
  alphas.push_back(nextAlpha);
  build_alphas(alphas, args...);
}

template <typename ... Args>
Eigen::VectorXd make_alphas(Args... args)
{
  std::vector<double> alphas;
  build_alphas(alphas, args...);
  Eigen::VectorXd vec(alphas.size());
  for(size_t i=0; i < alphas.size(); ++i)
    vec[i] = alphas[i];

  return vec;
}

void build_terms(const SkeletonPtr& /*hubo*/,
                 std::vector<Term>& /*terms*/)
{
  // Terminate template recursion
}

template <typename ... Args>
void build_terms(const SkeletonPtr& hubo, std::vector<Term>& terms,
                 double coeff, const std::string& name, Args... args)
{
  terms.push_back(Term(hubo->getDof(name)->getIndexInSkeleton(), coeff));
  build_terms(hubo, terms, args...);
}

template <typename ... Args>
void build_terms(const SkeletonPtr& hubo, std::vector<Term>& terms,
                 double coeff, size_t index, Args... args)
{
  terms.push_back(Term(index, coeff));
  build_terms(hubo, terms, args...);
}

template <typename ... Args>
std::vector<Term> make_terms(const SkeletonPtr& hubo, Args... args)
{
  std::vector<Term> terms;
  build_terms(hubo, terms, args...);
  return terms;
}

Eigen::VectorXd solve(const std::shared_ptr<Solver>& solver,
                      const BezierFuncArray& bezierFuncs,
                      double tau)
{
  for(const BezierFuncPtr& func : bezierFuncs)
    func->setTau(tau);

  if(!solver->solve())
  {
    std::cerr << "Could not solve at tau = " << tau << " in "
              << solver->getNumMaxIterations() << " steps" << std::endl;

    const std::shared_ptr<Problem> problem = solver->getProblem();
    for(size_t i=0; i < problem->getNumEqConstraints(); ++i)
    {
      const FunctionPtr& f = problem->getEqConstraint(i);
      double cost = f->eval(problem->getOptimalSolution());
      if(std::abs(cost) > solver->getTolerance())
        std::cerr << "Cost of (" << i+1 << "): " << cost << std::endl;
    }
  }
  else
  {
    const std::shared_ptr<Problem> problem = solver->getProblem();
    for(size_t i=0; i < problem->getNumEqConstraints(); ++i)
    {
      const FunctionPtr& f = problem->getEqConstraint(i);
    }
  }

  return solver->getProblem()->getOptimalSolution();
}

class TrajectoryDisplayWorld : public osgDart::WorldNode
{
public:

  TrajectoryDisplayWorld(dart::simulation::WorldPtr world,
                         const std::vector<Eigen::VectorXd>& traj)
    : osgDart::WorldNode(world), mTrajectory(traj), count(0)
  {
    hubo = world->getSkeleton(0);
    LSR = hubo->getDof("LSR")->getIndexInSkeleton();
    RSR = hubo->getDof("RSR")->getIndexInSkeleton();
  }

  void customPreRefresh() override
  {
    if(mTrajectory.size() == 0 && count == 0)
    {
      std::cerr << "No trajectory was generated!" << std::endl;
      ++count;
      return;
    }

//    Eigen::VectorXd positions = mTrajectory[count];
//    positions[LSR] += 90.0*M_PI/180.0;
//    positions[RSR] -= 90.0*M_PI/180.0;


    double dt = mWorld->getTimeStep();

    size_t last_1 = count <= 0? 0 : count - 1;
    size_t last_2 = count <= 1? 0 : count - 2;
    size_t last_3 = count <= 2? 0 : count - 3;
    size_t last_4 = count <= 3? 0 : count - 4;

    size_t next_1 = count < mTrajectory.size() - 1? count + 1 : count;
    size_t next_2 = count < mTrajectory.size() - 2? count + 2 : count;
    size_t next_3 = count < mTrajectory.size() - 3? count + 3 : count;
    size_t next_4 = count < mTrajectory.size() - 4? count + 4 : count;

    Eigen::VectorXd velocities =
        (0.5*mTrajectory[next_1] - 0.5*mTrajectory[last_1])/dt;

    Eigen::Matrix<double, 5, 1> c;
    c << -205.0/72.0, 8.0/5.0, -1.0/5.0, 8.0/315.0, -1.0/560.0;

    Eigen::VectorXd accelerations =
        (  c[1]*mTrajectory[next_1] + c[2]*mTrajectory[next_2] + c[3]*mTrajectory[next_3] + c[4]*mTrajectory[next_4]
         + c[0]*mTrajectory[count]
         + c[1]*mTrajectory[last_1] + c[2]*mTrajectory[last_2] + c[3]*mTrajectory[last_3] + c[4]*mTrajectory[last_4])/pow(dt,2);


//    accelerations.head<6>().setZero();

    hubo->setPositions(mTrajectory[count]);
    hubo->setVelocities(velocities);
    hubo->setAccelerations(accelerations);

//    hubo->setPositions(mMapping, positions);
//    clone->setPositions(mMapping, mRaw[count]);

    ++count;
    if(count >= mTrajectory.size())
      count = 0;
  }

protected:

  SkeletonPtr hubo;
  std::vector<Eigen::VectorXd> mTrajectory;
  size_t count;
  size_t LSR;
  size_t RSR;
};

Eigen::VectorXd getAlphas(const YAML::Node& a, size_t index)
{
  const YAML::Node entry = a[index];
  Eigen::VectorXd alphas(entry.size());
  for(size_t i=0; i < entry.size(); ++i)
    alphas[i] = entry[i].as<double>();

  return alphas;
}

//#define ADD_LINEAR_OUTPUT( index, T ) \
//{\
//  alphas = getAlphas(a, index-1);\
//  terms = T;\
//  std::shared_ptr<LinearCombo> f = std::make_shared<LinearCombo>(terms, alphas);\
//  bezierFuncs.push_back(f);\
//  problem->addEqConstraint(f);\
//}

#define ADD_LINEAR_OUTPUT( index, T ) \
{\
  alphas = getAlphas(a, index-1);\
  terms = T;\
  system->setEqn(index, terms, alphas);\
}

#define ADD_EE_ORIENTATION_OUTPUT( index1, index2, index3, body )\
{\
  JacobianNode* ee = body;\
  std::vector<Eigen::VectorXd> alphaArray;\
  alphaArray.push_back(Eigen::VectorXd::Constant(5, 0.0));\
  alphaArray.push_back(Eigen::VectorXd::Constant(5, 0.0));\
  alphaArray.push_back(Eigen::VectorXd::Constant(5, 0.0));\
  alphaArray.push_back(getAlphas(a, index1-1));\
  alphaArray.push_back(getAlphas(a, index2-1));\
  alphaArray.push_back(getAlphas(a, index3-1));\
  std::shared_ptr<EndEffectorConstraint> f =\
      std::make_shared<EndEffectorConstraint>(ee, alphaArray);\
  f->mIK->getErrorMethod().setLinearBounds(\
      Eigen::Vector3d::Constant(-std::numeric_limits<double>::infinity()),\
      Eigen::Vector3d::Constant( std::numeric_limits<double>::infinity()));\
  bezierFuncs.push_back(f);\
  problem->addEqConstraint(f);\
}

#define ZERO_OUT_ALPHAS(index) \
  for(size_t i=0; i < a[index-1].size(); ++i)\
    a[index-1][i] = 0.0;

double computeP(const SkeletonPtr& hubo, const std::string& st,
                double thighLength, double calfLength)
{
//  std::cout << "coeffs for actual: "
//            << "(" << hubo->getDof(st+"AP")->getIndexInSkeleton() << ") " << -calfLength << " \t|\t "
//            << "(" << hubo->getDof(st+"")
  return calfLength*(-hubo->getDof(st+"AP")->getPosition())
      + thighLength*(-hubo->getDof(st+"AP")->getPosition()
                     -hubo->getDof(st+"KP")->getPosition());
}

double computeP(const YAML::Node& params, double t, double pdot0, double vd)
{
  double p0 = params["p0"].as<double>();

  double eps = 1.0;

  return vd*t + p0 + ((1.0-exp(-eps*t))*pdot0 + (exp(-eps*t)-1.0)*vd)/eps;
}

std::vector<Eigen::VectorXd> setupAndSolveProblem(
    const SkeletonPtr& hubo, const std::string& file,
    const std::string& st/*ance*/, const std::string& sw/*ing*/, double* pdot0, double* vd)
{
  Eigen::VectorXd lastPositions = hubo->getPositions();
  hubo->resetPositions();

  // Start by testing left stance leg
  YAML::Node config = YAML::LoadFile(file);

  YAML::Node domain = config["domain"];
  YAML::Node params = st == "L"? domain[1] : domain[0];
  double p_plus = params["p"][1].as<double>();
  double p_minus = params["p"][0].as<double>();

  Eigen::VectorXd x_plus(2*hubo->getNumDofs()), x_minus(2*hubo->getNumDofs());
  Eigen::VectorXd q_plus(hubo->getNumDofs()), q_minus(hubo->getNumDofs());
  YAML::Node node_x_plus = params["x_plus"];
  for(size_t i=0; i < node_x_plus.size(); ++i)
    x_plus[i] = node_x_plus[i].as<double>();
  YAML::Node node_x_minus = params["x_minus"];
  for(size_t i=0; i < node_x_minus.size(); ++i)
    x_minus[i] = node_x_minus[i].as<double>();

  q_plus = x_plus.block(0,0,hubo->getNumDofs(),1);
  q_minus = x_minus.block(0,0,hubo->getNumDofs(),1);

//  YAML::Node p = params["p"];
//  std::cout << "p: ";
//  for(size_t i=0; i < p.size(); ++i)
//    std::cout << p[i].as<double>() << "\t";
//  std::cout << "\n\n";

  YAML::Node a = params["a"];
//  std::cout << "a:\n";
//  for(size_t i=0; i < a.size(); ++i)
//  {
//    std::cout << i << ") ";
//    YAML::Node entry = a[i];
//    for(size_t j=0; j < entry.size(); ++j)
//      std::cout << entry[j].as<double>() << "\t";
//    std::cout << "\n";
//  }
//  std::cout << "\n";

  std::shared_ptr<GradientDescentSolver> solver = std::make_shared<GradientDescentSolver>();
  std::shared_ptr<Problem> problem = std::make_shared<Problem>();
  problem->setDimension(hubo->getNumDofs());
  solver->setProblem(problem);
//  solver->setStepSize(0.1);
//  solver->setStepSize(1.0);
  solver->setStepSize(1.0);
  BezierFuncArray bezierFuncs;
  Eigen::VectorXd alphas;
  std::vector<Term> terms;

  Eigen::VectorXd lower(hubo->getNumDofs());
  Eigen::VectorXd upper(hubo->getNumDofs());

  for(size_t i=0; i < hubo->getNumDofs(); ++i)
  {
    lower[i] = hubo->getDof(i)->getPositionLowerLimit();
    upper[i] = hubo->getDof(i)->getPositionUpperLimit();
  }

  problem->setLowerBounds(lower);
  problem->setUpperBounds(upper);

  std::shared_ptr<LinearComboSystem<24,33>> system =
      std::make_shared<LinearComboSystem<24,33>>();
  problem->addEqConstraint(system);
  bezierFuncs.push_back(system);

  ADD_LINEAR_OUTPUT(1,  make_terms(hubo, 1.0, st+"KP"));
  ADD_LINEAR_OUTPUT(2,  make_terms(hubo, -1.0, st+"AP", -1.0, st+"KP", -1.0, st+"HP"));
  ADD_LINEAR_OUTPUT(3,  make_terms(hubo, 1.0, st+"AR"));
  ADD_LINEAR_OUTPUT(4,  make_terms(hubo, -1.0, st+"AR", -1.0, st+"HR"));
  ADD_LINEAR_OUTPUT(5,  make_terms(hubo, 1.0, st+"HY"));
  ADD_LINEAR_OUTPUT(6,  make_terms(hubo, 1.0, st+"SP"));
  ADD_LINEAR_OUTPUT(7,  make_terms(hubo, 1.0, st+"SR"));
  ADD_LINEAR_OUTPUT(8,  make_terms(hubo, 1.0, st+"SY"));
  ZERO_OUT_ALPHAS(9);
  ADD_LINEAR_OUTPUT(9,  make_terms(hubo, 1.0, st+"EP"));
//  ADD_LINEAR_OUTPUT(24,  make_terms(hubo, 1.0, st+"EP"));
  ADD_LINEAR_OUTPUT(10, make_terms(hubo, 1.0, st+"WY"));
  ADD_LINEAR_OUTPUT(11, make_terms(hubo, 1.0, st+"WP"));
  ADD_LINEAR_OUTPUT(12, make_terms(hubo, 1.0, st+"WR"));
  ADD_LINEAR_OUTPUT(13, make_terms(hubo, 1.0, "TSY"));
  ADD_LINEAR_OUTPUT(14, make_terms(hubo, 1.0, sw+"SP"));
  ADD_LINEAR_OUTPUT(15, make_terms(hubo, 1.0, sw+"SR"));
  ADD_LINEAR_OUTPUT(16, make_terms(hubo, 1.0, sw+"SY"));
  ZERO_OUT_ALPHAS(17);
  ADD_LINEAR_OUTPUT(17, make_terms(hubo, 1.0, sw+"EP"));
//  ADD_LINEAR_OUTPUT(24, make_terms(hubo, 1.0, sw+"EP"));
  ADD_LINEAR_OUTPUT(18, make_terms(hubo, 1.0, sw+"WY"));
  ADD_LINEAR_OUTPUT(19, make_terms(hubo, 1.0, sw+"WP"));
  ADD_LINEAR_OUTPUT(20, make_terms(hubo, 1.0, sw+"WR"));
  ADD_LINEAR_OUTPUT(21, make_terms(hubo, 1.0, sw+"KP"));

//  BodyNode* knee = hubo->getBodyNode("Body_"+st+"KP");
//  double thighLength = std::abs(knee->getRelativeTransform().translation()[2]);
//  double thighLength = std::abs(knee->getTransform(knee->getParentBodyNode()->getParentBodyNode()->getParentBodyNode()).translation()[2]);
  double hLength = 0.1401;
  double thighLength = 0.3299;
//  std::cout << "thigh: " << thighLength << std::endl;
//  BodyNode* ankle = hubo->getBodyNode("Body_"+st+"AP");
//  double calfLength = std::abs(ankle->getRelativeTransform().translation()[2]);
  double calfLength = 0.33;

//  std::cout << "calf: " << calfLength << std::endl;
//  double legRatio = calfLength/(thighLength+calfLength);
  double legRatio = calfLength/(thighLength+calfLength+hLength);
  ADD_LINEAR_OUTPUT(22, make_terms(hubo, -1.0, st+"AP", -1.0, st+"KP", -1.0, st+"HP",
                                   1.0, sw+"HP", legRatio, sw+"KP"));

  ADD_LINEAR_OUTPUT(23, make_terms(hubo, 1.0, st+"HR", -1.0, sw+"HR"));

  ADD_EE_ORIENTATION_OUTPUT( 24, 25, 26, hubo->getBodyNode("Body_"+sw+"AR") );

  std::cout << "thigh: " << thighLength << "\n" << "calf: " << calfLength << std::endl;


  system->setTauSatisfaction(
        make_terms(hubo, -calfLength-thighLength, st+"AP",
                                    -thighLength, st+"KP"),
        p_plus, p_minus);

  std::shared_ptr<Holonomic> h = std::make_shared<Holonomic>(
        hubo->getBodyNode("Body_"+st+"AR"));
  problem->addEqConstraint(h);

  solver->setNumMaxIterations(1000);
  solver->setTolerance(1e-6);

//  hubo->setPositions(q_plus);
  hubo->setPositions(lastPositions);
  h->setTargetTransform(hubo->getBodyNode("Body_"+st+"AR")->getWorldTransform());

  std::vector<Eigen::VectorXd> trajectory;

  hubo->setPositions(lastPositions);

  double p0 = params["p0"].as<double>();
  std::cout << "\n\n" << st << " Foot Trajectory (p0 " << p0 << ") :\n";
  double time = 0.0;
  double tau = 0.0;
  double lastTau = 0.0;
  do
  {
    double p = computeP(params, time,
                        pdot0==nullptr? params["pdot0"].as<double>() : *pdot0,
                        vd==nullptr? params["v"].as<double>() : *vd);
    tau = (p - p_plus)/(p_minus - p_plus);
    if(tau > 1.0)
    {
      std::cout << "stopping" << std::endl;
      break;
    }

    trajectory.push_back(solve(solver, bezierFuncs, tau));

//    double actualP = computeP(hubo, st, thighLength, calfLength);
//    double actualTau = (actualP - p_plus)/(p_minus - p_plus);

//    std::cout << "tau: " << tau << " \t actualTau: " << actualTau
//              << " \t p: " << p << " \t actualP: " << actualP << std::endl;

    if(std::abs(tau-lastTau) < 1e-6)
      break;

    lastTau = tau;

    time += hubo->getTimeStep();

//    std::cout << "solved in " << solver->getLastNumIterations() << " steps" << std::endl;
  } while(tau <= 1.0);

  trajectory.push_back(solve(solver, bezierFuncs, tau));

  return trajectory;
}

SkeletonPtr createHubo()
{
  dart::utils::DartLoader loader;
  loader.addPackageDirectory("drchubo", DART_DATA_PATH"/urdf/drchubo");

  SkeletonPtr hubo =
      loader.parseSkeleton(DART_DATA_PATH"/urdf/drchubo/drchubo.urdf");

  for(size_t i = 0; i < hubo->getNumBodyNodes(); ++i)
  {
    BodyNode* bn = hubo->getBodyNode(i);
    if(bn->getName().substr(0, 7) == "Body_LF"
       || bn->getName().substr(0, 7) == "Body_RF"
       || bn->getName().substr(0, 7) == "Body_NK")
    {
      bn->remove();
      --i;
    }
  }

  hubo->getDof("REP")->setPositionUpperLimit(0.0);
  hubo->getDof("LEP")->setPositionUpperLimit(0.0);

//  std::cout << "REP: " << hubo->getDof("REP")->getPositionLowerLimit()
//            << " : " << hubo->getDof("REP")->getPositionUpperLimit() << std::endl;

//  std::cout << "LEP: " << hubo->getDof("LEP")->getPositionLowerLimit()
//            << " : " << hubo->getDof("LEP")->getPositionUpperLimit() << std::endl;

  return hubo;
}

void dumpTrajectory(const std::vector<Eigen::VectorXd>& traj,
                    const std::string& file)
{
  std::cout << "dumping trajectory of size " << traj.size() << " to " << file << std::endl;
  std::ofstream dump;
  dump.open(file, std::ofstream::out);
  for(size_t i=0; i < traj.size(); ++i)
  {
    const Eigen::VectorXd& pos = traj[i];
    for(int j=0; j < pos.size(); ++j)
      dump << pos[j] << "\t";
    dump << "\n";
  }
  dump.close();

}

int main()
{
  dart::simulation::WorldPtr world = std::make_shared<dart::simulation::World>();
  SkeletonPtr hubo = createHubo();
  world->addSkeleton(hubo);
  world->setTimeStep(1.0/200.0);

//  std::cout << "RAP: " << hubo->getDof("RAP")->getIndexInSkeleton() << "\n"
//            << "RKP: " << hubo->getDof("RKP")->getIndexInSkeleton() << std::endl;

  std::cout << "dofs: " << hubo->getNumDofs() << std::endl;

//  std::string file = "/home/grey/projects/protoHuboGUI/params_2015-08-27T07-01-0400.yaml";
  std::string yaml = "/home/grey/projects/protoHuboGUI/params_2015-08-29T16-11-0400.yaml";

  bool loadfile = false;
//  loadfile = true;

  std::string filename = "/home/grey/projects/protoHuboGUI/trajectory.dat";

  std::vector<Eigen::VectorXd> raw_trajectory;
  if(loadfile)
  {
    std::ifstream file;
    file.open(filename);
    if(file.is_open())
    {
      while(!file.eof())
      {
        raw_trajectory.push_back(Eigen::VectorXd(hubo->getNumDofs()));
        Eigen::VectorXd& q = raw_trajectory.back();
        for(size_t i=0; i < hubo->getNumDofs(); ++i)
          file >> q[i];
      }
    }
    else
    {
      std::cerr << "Could not open file: " << filename << std::endl;
    }
  }
  else
  {
    osg::Timer timer;
    timer.setStartTick();

    double pdot0 = 0.0;
    double vd = 0.0;
//    std::vector<Eigen::VectorXd> leftRamp =
//        setupAndSolveProblem(hubo, yaml, "L", "R", &pdot0, nullptr);
    std::vector<Eigen::VectorXd> rightStance =
        setupAndSolveProblem(hubo, yaml, "R", "L", nullptr, nullptr);
    std::vector<Eigen::VectorXd> leftStance =
        setupAndSolveProblem(hubo, yaml, "L", "R", nullptr, nullptr);
//    std::vector<Eigen::VectorXd> rightRamp =
//        setupAndSolveProblem(hubo, yaml, "R", "L", nullptr, &vd);

    std::cout << "Computation Time: " << timer.time_s() << std::endl;

<<<<<<< HEAD
=======

>>>>>>> d1f5fff4
//    for(const Eigen::VectorXd& pos : leftRamp)
//      raw_trajectory.push_back(pos);
    for(const Eigen::VectorXd& pos : rightStance)
      raw_trajectory.push_back(pos);
    for(const Eigen::VectorXd& pos : leftStance)
      raw_trajectory.push_back(pos);
//    for(const Eigen::VectorXd& pos : rightRamp)
//      raw_trajectory.push_back(pos);
<<<<<<< HEAD
=======

    std::cout << "Trajectory Time:  " << (double)(raw_trajectory.size())*hubo->getTimeStep() << std::endl;
>>>>>>> d1f5fff4

    dumpTrajectory(raw_trajectory, filename);
  }


  bool operate = false;
  operate = true;

  if(operate)
  {
    HuboPath::Operator mOperator;
    std::vector<std::string> indexNames;
    std::vector<size_t> mOperatorIndices;
    for(size_t i=6; i < hubo->getNumDofs(); ++i)
    {
      DegreeOfFreedom* dof = hubo->getDof(i);
      mOperatorIndices.push_back(i);
      indexNames.push_back(dof->getName());

      dof->setPosition(raw_trajectory[0][i]);
    }
    mOperator.setJointIndices(indexNames);

//    mOperator.addWaypoint(hubo->getPositions(mOperatorIndices));
//    mOperator.setInterpolationMode(HUBO_PATH_SPLINE);

//    mOperator.sendNewTrajectory();

//    mOperator.clearWaypoints();

//    sleep(10);

//    mOperator.update();
//    hubo_player_state_t player = mOperator.getPlayerState();
//    while(player.trajectory_size == 0 || player.current_index < player.trajectory_size - 1)
//    {
//      mOperator.update();
//      player = mOperator.getPlayerState();
//    }


    for(size_t i=0; i < raw_trajectory.size(); ++i)
    {
      hubo->setPositions(raw_trajectory[i]);
      mOperator.addWaypoint(hubo->getPositions(mOperatorIndices));
    }

    mOperator.setInterpolationMode(HUBO_PATH_RAW);

    HuboPath::Trajectory traj = mOperator.getCurrentTrajectory();
    traj.elements.erase(traj.elements.begin());
    if(!traj.check_limits())
      std::cout << "Limits violated" << std::endl;
    else
      std::cout << "Limits are okay" << std::endl;


    std::cout << "trajectory size: " << mOperator.getWaypoints().size() << std::endl;
    mOperator.sendNewTrajectory();
  }
  else
  {
    osg::ref_ptr<TrajectoryDisplayWorld> display =
        new TrajectoryDisplayWorld(world, raw_trajectory);

    osgDart::Viewer viewer;
    viewer.addWorldNode(display);
    viewer.allowSimulation(false);
//    viewer.record("/home/grey/dump/");

//    osg::ref_ptr<osgDart::SupportPolygonVisual> support =
//        new osgDart::SupportPolygonVisual(hubo);
    viewer.addAttachment(new osgDart::SupportPolygonVisual(hubo, -0.97+0.02));

    viewer.setUpViewInWindow(0, 0, 1280, 960);

    // Set up the default viewing position
    viewer.getCameraManipulator()->setHomePosition(osg::Vec3( 5.34,  3.00, 1.00),
                                                   osg::Vec3( 0.00,  0.00, 0.00),
                                                   osg::Vec3(-0.20, -0.08, 0.98));

    // Reset the camera manipulator so that it starts in the new viewing position
    viewer.setCameraManipulator(viewer.getCameraManipulator());

    viewer.run();
  }
}<|MERGE_RESOLUTION|>--- conflicted
+++ resolved
@@ -1141,11 +1141,6 @@
   world->addSkeleton(hubo);
   world->setTimeStep(1.0/200.0);
 
-//  std::cout << "RAP: " << hubo->getDof("RAP")->getIndexInSkeleton() << "\n"
-//            << "RKP: " << hubo->getDof("RKP")->getIndexInSkeleton() << std::endl;
-
-  std::cout << "dofs: " << hubo->getNumDofs() << std::endl;
-
 //  std::string file = "/home/grey/projects/protoHuboGUI/params_2015-08-27T07-01-0400.yaml";
   std::string yaml = "/home/grey/projects/protoHuboGUI/params_2015-08-29T16-11-0400.yaml";
 
@@ -1192,10 +1187,7 @@
 
     std::cout << "Computation Time: " << timer.time_s() << std::endl;
 
-<<<<<<< HEAD
-=======
-
->>>>>>> d1f5fff4
+
 //    for(const Eigen::VectorXd& pos : leftRamp)
 //      raw_trajectory.push_back(pos);
     for(const Eigen::VectorXd& pos : rightStance)
@@ -1204,18 +1196,15 @@
       raw_trajectory.push_back(pos);
 //    for(const Eigen::VectorXd& pos : rightRamp)
 //      raw_trajectory.push_back(pos);
-<<<<<<< HEAD
-=======
 
     std::cout << "Trajectory Time:  " << (double)(raw_trajectory.size())*hubo->getTimeStep() << std::endl;
->>>>>>> d1f5fff4
 
     dumpTrajectory(raw_trajectory, filename);
   }
 
 
   bool operate = false;
-  operate = true;
+//  operate = true;
 
   if(operate)
   {
@@ -1231,24 +1220,6 @@
       dof->setPosition(raw_trajectory[0][i]);
     }
     mOperator.setJointIndices(indexNames);
-
-//    mOperator.addWaypoint(hubo->getPositions(mOperatorIndices));
-//    mOperator.setInterpolationMode(HUBO_PATH_SPLINE);
-
-//    mOperator.sendNewTrajectory();
-
-//    mOperator.clearWaypoints();
-
-//    sleep(10);
-
-//    mOperator.update();
-//    hubo_player_state_t player = mOperator.getPlayerState();
-//    while(player.trajectory_size == 0 || player.current_index < player.trajectory_size - 1)
-//    {
-//      mOperator.update();
-//      player = mOperator.getPlayerState();
-//    }
-
 
     for(size_t i=0; i < raw_trajectory.size(); ++i)
     {
